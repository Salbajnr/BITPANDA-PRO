{
  "name": "bitpandapro",
  "version": "1.0.0",
  "private": true,
  "type": "module",
  "scripts": {
    "build": "npm run install:all && npm run build:client && npm run build:server",
    "build:client": "cd client && npm install --include=dev && npm run build",
    "build:server": "cd server && npm install --include=dev && npm run build",
    "start": "NODE_ENV=production node --max-old-space-size=4096 npx tsx server/index.ts",
    "dev": "concurrently \"npm run dev:server\" \"npm run dev:client\"",
    "dev:server": "cd server && NODE_OPTIONS='--max-old-space-size=4096' npx tsx watch index.ts",
    "dev:client": "cd client && npm run dev",
    "install:all": "npm install --include=dev && cd client && npm install --include=dev && cd ../server && npm install --include=dev",
    "db:generate": "cd server && drizzle-kit generate",
    "db:push": "cd server && drizzle-kit push",
    "db:migrate": "cd server && drizzle-kit migrate",
    "db:studio": "cd server && drizzle-kit studio",
    "secrets:generate": "node --input-type=module --experimental-json-modules scripts/generate-secrets.js",
    "test": "echo \"Error: no test specified\" && exit 1"
  },
  "workspaces": [
    "server",
    "client"
  ],
  "dependencies": {
<<<<<<< HEAD
    "@sendgrid/mail": "^8.1.6",
=======
    "@supabase/supabase-js": "^2.76.1",
>>>>>>> b294c9fb
    "@types/cheerio": "^0.22.35",
    "@types/passport": "^1.0.17",
    "@types/passport-facebook": "^3.0.4",
    "@types/passport-google-oauth20": "^2.0.17",
    "cheerio": "^1.1.2",
    "passport": "^0.7.0",
    "passport-apple": "^2.0.2",
    "passport-facebook": "^3.0.0",
    "passport-google-oauth20": "^2.0.0"
  },
  "devDependencies": {
    "concurrently": "^9.2.1"
  }
}<|MERGE_RESOLUTION|>--- conflicted
+++ resolved
@@ -24,11 +24,8 @@
     "client"
   ],
   "dependencies": {
-<<<<<<< HEAD
     "@sendgrid/mail": "^8.1.6",
-=======
     "@supabase/supabase-js": "^2.76.1",
->>>>>>> b294c9fb
     "@types/cheerio": "^0.22.35",
     "@types/passport": "^1.0.17",
     "@types/passport-facebook": "^3.0.4",
