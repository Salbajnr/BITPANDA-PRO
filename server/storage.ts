--- conflicted
+++ resolved
@@ -1,7 +1,6 @@
 import dns from "dns";
 dns.setDefaultResultOrder("ipv4first"); // ✅ Avoid IPv6 ENETUNREACH on Render
 
-<<<<<<< HEAD
 // Load environment variables
 import dotenv from "dotenv";
 import { z } from "zod";
@@ -38,9 +37,7 @@
 import { drizzle } from "drizzle-orm/node-postgres";
 import { Pool } from "pg";
 import { eq, and, or } from 'drizzle-orm';
-=======
 import { eq, and, sql, gte, lte, inArray, or, like, isNull, isNotNull, desc } from 'drizzle-orm';
->>>>>>> b294c9fb
 import * as schema from "../shared/schema";
 import { db, pool } from "./db"; // Use the shared database connection
 
