--- conflicted
+++ resolved
@@ -165,11 +165,8 @@
   } else {
     console.warn('⚠️  Client build not found. Running in API-only mode.');
 
-<<<<<<< HEAD
     // In production but no client build found, handle non-API routes with 404
-=======
     // In production but no client build found
->>>>>>> b294c9fb
     app.get('*', (req, res, next) => {
       if (!req.path.startsWith('/api/')) {
         return res.status(404).json({
