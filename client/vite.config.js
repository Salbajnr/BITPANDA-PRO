import { defineConfig } from 'vite';
import react from '@vitejs/plugin-react';
import path from 'node:path';
import { fileURLToPath } from 'node:url';

// ESM __dirname shim
const __filename = fileURLToPath(import.meta.url);
const __dirname = path.dirname(__filename);

// Base configuration
const config = {
  plugins: [react()],
  resolve: {
    alias: {
      '@': path.resolve(__dirname, './src'),
      '@shared': path.resolve(__dirname, '../shared'),
    },
  },
  base: '/',
  server: {
    host: '0.0.0.0',
    port: 5000,
    strictPort: true,
    allowedHosts: 'all',
    hmr: {
      clientPort: 5000,
    },
    proxy: {
      '/api': {
        target: process.env.NODE_ENV === 'production' ? 'http://localhost:10000' : 'http://localhost:3000',
        changeOrigin: true,
        secure: false,
      },
      '/ws': {
<<<<<<< HEAD
        target: process.env.NODE_ENV === 'production' ? 'ws://localhost:10000' : 'ws://localhost:3000',
=======
        target: 'ws://localhost:3000',
    proxy: {
      '/api': {
        target: 'http://localhost:3001',
        changeOrigin: true,
      },
      '/ws': {
        target: 'ws://localhost:3001',
>>>>>>> d538c18e
        ws: true,
      },
    },
  },
  build: {
    outDir: 'dist',
    emptyOutDir: true,
    sourcemap: false,
    minify: 'esbuild',
    rollupOptions: {
      output: {
        manualChunks: {
          react: ['react', 'react-dom', 'react-router-dom'],
          vendor: ['axios', 'lodash'],
        },
      },
    },
  },
};

export default defineConfig(config);<|MERGE_RESOLUTION|>--- conflicted
+++ resolved
@@ -1,67 +1,27 @@
-import { defineConfig } from 'vite';
-import react from '@vitejs/plugin-react';
-import path from 'node:path';
-import { fileURLToPath } from 'node:url';
+import { defineConfig } from 'vite'
+import react from '@vitejs/plugin-react'
 
-// ESM __dirname shim
-const __filename = fileURLToPath(import.meta.url);
-const __dirname = path.dirname(__filename);
-
-// Base configuration
-const config = {
+// https://vitejs.dev/config/
+export default defineConfig({
   plugins: [react()],
-  resolve: {
-    alias: {
-      '@': path.resolve(__dirname, './src'),
-      '@shared': path.resolve(__dirname, '../shared'),
-    },
-  },
-  base: '/',
   server: {
-    host: '0.0.0.0',
-    port: 5000,
-    strictPort: true,
-    allowedHosts: 'all',
-    hmr: {
-      clientPort: 5000,
-    },
     proxy: {
       '/api': {
-        target: process.env.NODE_ENV === 'production' ? 'http://localhost:10000' : 'http://localhost:3000',
+        target: 'http://localhost:3000',
         changeOrigin: true,
         secure: false,
-      },
-      '/ws': {
-<<<<<<< HEAD
-        target: process.env.NODE_ENV === 'production' ? 'ws://localhost:10000' : 'ws://localhost:3000',
-=======
-        target: 'ws://localhost:3000',
-    proxy: {
-      '/api': {
-        target: 'http://localhost:3001',
-        changeOrigin: true,
-      },
-      '/ws': {
-        target: 'ws://localhost:3001',
->>>>>>> d538c18e
-        ws: true,
-      },
-    },
+      }
+    }
   },
   build: {
-    outDir: 'dist',
-    emptyOutDir: true,
-    sourcemap: false,
-    minify: 'esbuild',
     rollupOptions: {
       output: {
-        manualChunks: {
-          react: ['react', 'react-dom', 'react-router-dom'],
-          vendor: ['axios', 'lodash'],
-        },
-      },
-    },
-  },
-};
-
-export default defineConfig(config);+        manualChunks(id) {
+          if (id.includes('node_modules')) {
+            return id.toString().split('node_modules/')[1].split('/')[0].toString();
+          }
+        }
+      }
+    }
+  }
+})