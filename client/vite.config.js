--- conflicted
+++ resolved
@@ -24,7 +24,6 @@
     host: '0.0.0.0',
     port: 5000,
     strictPort: true,
-<<<<<<< HEAD
     hmr: {
       clientPort: 5000,
     },
@@ -36,7 +35,6 @@
       },
       '/ws': {
         target: 'ws://localhost:3000',
-=======
     proxy: {
       '/api': {
         target: 'http://localhost:3001',
@@ -44,7 +42,6 @@
       },
       '/ws': {
         target: 'ws://localhost:3001',
->>>>>>> b294c9fb
         ws: true,
       },
     },
