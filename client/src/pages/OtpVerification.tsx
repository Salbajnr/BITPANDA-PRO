--- conflicted
+++ resolved
@@ -319,7 +319,6 @@
               )}
             </div>
 
-<<<<<<< HEAD
             <div className="text-center">
               <p className="text-sm text-slate-600 dark:text-slate-400">
                 Having trouble?{" "}
@@ -329,9 +328,7 @@
                   </span>
                 </Link>
               </p>
-=======
               
->>>>>>> b294c9fb
             </div>
           </div>
         </CardContent>
